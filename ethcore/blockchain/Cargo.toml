[package]
description = "Parity Ethereum Blockchain Database, Test Generator, Configuration, Caching, Importing Blocks, and Block Information"
homepage = "http://parity.io"
license = "GPL-3.0"
name = "ethcore-blockchain"
version = "0.1.0"
authors = ["Parity Technologies <admin@parity.io>"]
edition = "2018"

[dependencies]
ansi_term = "0.11"
blooms-db = { path = "../../util/blooms-db" }
common-types = { path = "../types" }
ethcore-db = { path = "../db" }
ethereum-types = "0.6.0"
keccak-hash = "0.2.0"
parity-util-mem = "0.2.0"
itertools = "0.5"
kvdb = "0.1"
log = "0.4"
parity-bytes = "0.1"
<<<<<<< HEAD
parking_lot = "0.8"
rand = "0.7"
=======
parking_lot = "0.9"
rand = "0.6"
>>>>>>> 35513b14
rayon = "1.0"
rlp = "0.4.0"
rlp_compress = { path = "../../util/rlp-compress" }
rlp_derive = { path = "../../util/rlp-derive" }
triehash-ethereum = { version = "0.2",  path = "../../util/triehash-ethereum" }

[dev-dependencies]
env_logger = "0.5"
ethkey = { path = "../../accounts/ethkey" }
rustc-hex = "1.0"
tempdir = "0.3"
kvdb-memorydb = "0.1.2"<|MERGE_RESOLUTION|>--- conflicted
+++ resolved
@@ -19,13 +19,8 @@
 kvdb = "0.1"
 log = "0.4"
 parity-bytes = "0.1"
-<<<<<<< HEAD
-parking_lot = "0.8"
 rand = "0.7"
-=======
 parking_lot = "0.9"
-rand = "0.6"
->>>>>>> 35513b14
 rayon = "1.0"
 rlp = "0.4.0"
 rlp_compress = { path = "../../util/rlp-compress" }
