--- conflicted
+++ resolved
@@ -207,33 +207,7 @@
 		dir.push(format!("v{}-sec-pruned", CLIENT_DB_VER_STR));
 		let path = dir.as_path();
 		let gb = spec.genesis_block();
-<<<<<<< HEAD
-		let chain = Arc::new(BlockChain::new(&gb, path));
-		let mut opts = Options::new();
-		opts.set_max_open_files(256);
-		opts.create_if_missing(true);
-		opts.set_use_fsync(false);
-		opts.set_compaction_style(DBCompactionStyle::DBUniversalCompaction);
-		/*
-		opts.set_bytes_per_sync(8388608);
-		opts.set_disable_data_sync(false);
-		opts.set_block_cache_size_mb(1024);
-		opts.set_table_cache_num_shard_bits(6);
-		opts.set_max_write_buffer_number(32);
-		opts.set_write_buffer_size(536870912);
-		opts.set_target_file_size_base(1073741824);
-		opts.set_min_write_buffer_number_to_merge(4);
-		opts.set_level_zero_stop_writes_trigger(2000);
-		opts.set_level_zero_slowdown_writes_trigger(0);
-		opts.set_compaction_style(DBUniversalCompaction);
-		opts.set_max_background_compactions(4);
-		opts.set_max_background_flushes(4);
-		opts.set_filter_deletes(false);
-		opts.set_disable_auto_compactions(false);*/
-
-=======
-		let chain = Arc::new(RwLock::new(BlockChain::new(config.blockchain, &gb, path)));
->>>>>>> 2e29e66b
+		let chain = Arc::new(BlockChain::new(config.blockchain, &gb, path));
 		let mut state_path = path.to_path_buf();
 		state_path.push("state");
 
@@ -267,9 +241,8 @@
 		let mut last_hashes = LastHashes::new();
 		last_hashes.resize(256, H256::new());
 		last_hashes[0] = header.parent_hash.clone();
-		let chain = self.chain.read().unwrap();
 		for i in 0..255 {
-			match chain.block_details(&last_hashes[i]) {
+			match self.chain.block_details(&last_hashes[i]) {
 				Some(details) => {
 					last_hashes[i + 1] = details.parent.clone();
 				},
@@ -284,14 +257,14 @@
 		let header = &block.header;
 
 		// Verify Block Family
-		let verify_family_result = verify_block_family(&header, &block.bytes, engine, self.chain.read().unwrap().deref());
+		let verify_family_result = verify_block_family(&header, &block.bytes, engine, self.chain.deref());
 		if let Err(e) = verify_family_result {
 			warn!(target: "client", "Stage 3 block verification failed for #{} ({})\nError: {:?}", header.number(), header.hash(), e);
 			return Err(());
 		};
 
 		// Check if Parent is in chain
-		let chain_has_parent = self.chain.read().unwrap().block_header(&header.parent_hash);
+		let chain_has_parent = self.chain.block_header(&header.parent_hash);
 		if let None = chain_has_parent {
 			warn!(target: "client", "Block import failed for #{} ({}): Parent not found ({}) ", header.number(), header.hash(), header.parent_hash);
 			return Err(());
@@ -326,62 +299,7 @@
 		let mut bad_blocks = HashSet::new();
 
 		let _import_lock = self.import_lock.lock();
-<<<<<<< HEAD
-		let blocks = self.block_queue.drain(128);
-		let mut good_blocks = Vec::with_capacity(128);
-		for block in blocks {
-			if bad.contains(&block.header.parent_hash) {
-				self.block_queue.mark_as_bad(&block.header.hash());
-				bad.insert(block.header.hash());
-				continue;
-			}
-
-			let header = &block.header;
-			if let Err(e) = verify_block_family(&header, &block.bytes, self.engine.deref().deref(), self.chain.deref()) {
-				warn!(target: "client", "Stage 3 block verification failed for #{} ({})\nError: {:?}", header.number(), header.hash(), e);
-				self.block_queue.mark_as_bad(&header.hash());
-				bad.insert(block.header.hash());
-				break;
-			};
-			let parent = match self.chain.block_header(&header.parent_hash) {
-				Some(p) => p,
-				None => {
-					warn!(target: "client", "Block import failed for #{} ({}): Parent not found ({}) ", header.number(), header.hash(), header.parent_hash);
-					self.block_queue.mark_as_bad(&header.hash());
-					bad.insert(block.header.hash());
-					break;
-				},
-			};
-			// build last hashes
-			let mut last_hashes = LastHashes::new();
-			last_hashes.resize(256, H256::new());
-			last_hashes[0] = header.parent_hash.clone();
-			for i in 0..255 {
-				match self.chain.block_details(&last_hashes[i]) {
-					Some(details) => {
-						last_hashes[i + 1] = details.parent.clone();
-					},
-					None => break,
-				}
-			}
-
-			let db = self.state_db.lock().unwrap().clone();
-			let result = match enact_verified(&block, self.engine.deref().deref(), db, &parent, &last_hashes) {
-				Ok(b) => b,
-				Err(e) => {
-					warn!(target: "client", "Block import failed for #{} ({})\nError: {:?}", header.number(), header.hash(), e);
-					bad.insert(block.header.hash());
-					self.block_queue.mark_as_bad(&header.hash());
-					break;
-				}
-			};
-			if let Err(e) = verify_block_final(&header, result.block().header()) {
-				warn!(target: "client", "Stage 4 block verification failed for #{} ({})\nError: {:?}", header.number(), header.hash(), e);
-				self.block_queue.mark_as_bad(&header.hash());
-				break;
-			}
-=======
-		let blocks = self.block_queue.write().unwrap().drain(max_blocks_to_import);
+		let blocks = self.block_queue.drain(max_blocks_to_import);
 
 		for block in blocks {
 			let header = &block.header;
@@ -399,57 +317,35 @@
 
 			// Insert block
 			let closed_block = closed_block.unwrap();
-			self.chain.write().unwrap().insert_block(&block.bytes, closed_block.block().receipts().clone());
+			self.chain.insert_block(&block.bytes, closed_block.block().receipts().clone());
 			good_blocks.push(header.hash());
 
 			let ancient = if header.number() >= HISTORY {
 				let n = header.number() - HISTORY;
-				let chain = self.chain.read().unwrap();
-				Some((n, chain.block_hash(n).unwrap()))
+				Some((n, self.chain.block_hash(n).unwrap()))
 			} else {
 				None
 			};
->>>>>>> 2e29e66b
 
 			// Commit results
 			closed_block.drain()
 				.commit(header.number(), &header.hash(), ancient)
 				.expect("State DB commit failed.");
 
-<<<<<<< HEAD
-			self.chain.insert_block(&block.bytes, result.block().receipts().clone()); //TODO: err here?
-			let ancient = if header.number() >= HISTORY { Some(header.number() - HISTORY) } else { None };
-			match result.drain().commit(header.number(), &header.hash(), ancient.map(|n|(n, self.chain.block_hash(n).unwrap()))) {
-				Ok(_) => (),
-				Err(e) => {
-					warn!(target: "client", "State DB commit failed: {:?}", e);
-					break;
-				}
-			}
-=======
->>>>>>> 2e29e66b
 			self.report.write().unwrap().accrue_block(&block);
 			trace!(target: "client", "Imported #{} ({})", header.number(), header.hash());
 		}
-<<<<<<< HEAD
-		self.block_queue.mark_as_good(&good_blocks);
-		if !good_blocks.is_empty() && self.block_queue.queue_info().is_empty() {
-			io.send(NetworkIoMessage::User(SyncMessage::BlockVerified)).unwrap();
-=======
 
 		let imported = good_blocks.len();
 		let bad_blocks = bad_blocks.into_iter().collect::<Vec<H256>>();
 
 		{
-			let mut block_queue = self.block_queue.write().unwrap();
-			block_queue.mark_as_bad(&bad_blocks);
-			block_queue.mark_as_good(&good_blocks);
->>>>>>> 2e29e66b
+			self.block_queue.mark_as_bad(&bad_blocks);
+			self.block_queue.mark_as_good(&good_blocks);
 		}
 
 		{
-			let block_queue = self.block_queue.read().unwrap();
-			if !good_blocks.is_empty() && block_queue.queue_info().is_empty() {
+			if !good_blocks.is_empty() && self.block_queue.queue_info().is_empty() {
 				io.send(NetworkIoMessage::User(SyncMessage::NewChainBlocks {
 					good: good_blocks,
 					bad: bad_blocks,
@@ -466,13 +362,8 @@
 	}
 
 	/// Get info on the cache.
-<<<<<<< HEAD
-	pub fn cache_info(&self) -> CacheSize {
+	pub fn blockchain_cache_info(&self) -> BlockChainCacheSize {
 		self.chain.cache_size()
-=======
-	pub fn blockchain_cache_info(&self) -> BlockChainCacheSize {
-		self.chain.read().unwrap().cache_size()
->>>>>>> 2e29e66b
 	}
 
 	/// Get the report.
@@ -482,12 +373,8 @@
 
 	/// Tick the client.
 	pub fn tick(&self) {
-<<<<<<< HEAD
 		self.chain.collect_garbage();
-=======
-		self.chain.read().unwrap().collect_garbage();
-		self.block_queue.read().unwrap().collect_garbage();
->>>>>>> 2e29e66b
+		self.block_queue.collect_garbage();
 	}
 
 	/// Set up the cache behaviour.
@@ -564,15 +451,10 @@
 	}
 
 	fn tree_route(&self, from: &H256, to: &H256) -> Option<TreeRoute> {
-<<<<<<< HEAD
-		self.chain.tree_route(from.clone(), to.clone())
-=======
-		let chain = self.chain.read().unwrap();
-		match chain.is_known(from) && chain.is_known(to) {
-			true => Some(chain.tree_route(from.clone(), to.clone())),
+		match self.chain.is_known(from) && self.chain.is_known(to) {
+			true => Some(self.chain.tree_route(from.clone(), to.clone())),
 			false => None
 		}
->>>>>>> 2e29e66b
 	}
 
 	fn state_data(&self, _hash: &H256) -> Option<Bytes> {
