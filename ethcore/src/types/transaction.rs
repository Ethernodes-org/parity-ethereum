--- conflicted
+++ resolved
@@ -304,14 +304,10 @@
 	/// 0 if `v` would have been 27 under "Electrum" notation, 1 if 28 or 4 if invalid.
 	pub fn standard_v(&self) -> u8 { match self.v { v if v == 27 || v == 28 || v > 36 => (v - 1) % 2, _ => 4 } }
 
-<<<<<<< HEAD
 	/// The `v` value that appears in the RLP.
 	pub fn original_v(&self) -> u8 { self.v }
 
 	/// The network ID, or `None` if this is a global transaction. 
-=======
-	/// The network ID, or `None` if this is a global transaction.
->>>>>>> ec38c68e
 	pub fn network_id(&self) -> Option<u8> {
 		match self.v {
 			v if v > 36 => Some((v - 35) / 2),
