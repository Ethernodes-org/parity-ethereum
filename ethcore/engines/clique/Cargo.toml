--- conflicted
+++ resolved
@@ -19,13 +19,8 @@
 lru-cache = "0.1"
 machine = { path = "../../machine" }
 macros = { path = "../../../util/macros" }
-<<<<<<< HEAD
-parking_lot = "0.8"
 rand = "0.7"
-=======
 parking_lot = "0.9"
-rand = "0.6"
->>>>>>> 35513b14
 rlp = "0.4.0"
 time-utils = { path = "../../../util/time-utils" }
 unexpected = { path = "../../../util/unexpected" }
