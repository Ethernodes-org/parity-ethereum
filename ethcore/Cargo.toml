[package]
description = "Ethcore library"
homepage = "http://parity.io"
license = "GPL-3.0"
name = "ethcore"
version = "1.7.0"
authors = ["Parity Technologies <admin@parity.io>"]
build = "build.rs"

[build-dependencies]
"ethcore-ipc-codegen" = { path = "../ipc/codegen" }

[dependencies]
log = "0.3"
env_logger = "0.3"
rustc-serialize = "0.3"
rust-crypto = "0.2.34"
num_cpus = "1.2"
crossbeam = "0.2.9"
lazy_static = "0.2"
bloomchain = "0.1"
semver = "0.5"
bit-set = "0.4"
time = "0.1"
rand = "0.3"
byteorder = "1.0"
transient-hashmap = "0.4"
linked-hash-map = "0.3.0"
lru-cache = "0.1.0"
ethabi = "1.0.0"
evmjit = { path = "../evmjit", optional = true }
clippy = { version = "0.0.103", optional = true}
ethash = { path = "../ethash" }
ethcore-util = { path = "../util" }
ethcore-io = { path = "../util/io" }
ethcore-devtools = { path = "../devtools" }
ethjson = { path = "../json" }
ethcore-ipc = { path = "../ipc/rpc" }
ethstore = { path = "../ethstore" }
ethkey = { path = "../ethkey" }
ethcore-ipc-nano = { path = "../ipc/nano" }
rlp = { path = "../util/rlp" }
ethcore-stratum = { path = "../stratum" }
ethcore-bloom-journal = { path = "../util/bloom" }
hardware-wallet = { path = "../hw" }
ethcore-logger = { path = "../logger" }
stats = { path = "../util/stats" }
hyper = { git = "https://github.com/paritytech/hyper", default-features = false }
num = "0.1"
<<<<<<< HEAD
hyper = { git = "https://github.com/paritytech/hyper", default-features = false }
=======
>>>>>>> b6f9cf4b

[features]
jit = ["evmjit"]
evm-debug = ["slow-blocks"]
evm-debug-tests = ["evm-debug"]
slow-blocks = [] # Use SLOW_TX_DURATION="50" (compile time!) to track transactions over 50ms
json-tests = []
test-heavy = []
dev = ["clippy"]
default = []
benches = []
ipc = []
ethkey-cli = ["ethkey/cli"]
ethstore-cli = ["ethstore/cli"]<|MERGE_RESOLUTION|>--- conflicted
+++ resolved
@@ -47,10 +47,6 @@
 stats = { path = "../util/stats" }
 hyper = { git = "https://github.com/paritytech/hyper", default-features = false }
 num = "0.1"
-<<<<<<< HEAD
-hyper = { git = "https://github.com/paritytech/hyper", default-features = false }
-=======
->>>>>>> b6f9cf4b
 
 [features]
 jit = ["evmjit"]
