// Copyright 2015-2017 Parity Technologies (UK) Ltd.
// This file is part of Parity.

// Parity is free software: you can redistribute it and/or modify
// it under the terms of the GNU General Public License as published by
// the Free Software Foundation, either version 3 of the License, or
// (at your option) any later version.

// Parity is distributed in the hope that it will be useful,
// but WITHOUT ANY WARRANTY; without even the implied warranty of
// MERCHANTABILITY or FITNESS FOR A PARTICULAR PURPOSE.  See the
// GNU General Public License for more details.

// You should have received a copy of the GNU General Public License
// along with Parity.  If not, see <http://www.gnu.org/licenses/>.

import React, { PropTypes } from 'react';
import { FormattedMessage } from 'react-intl';

import { nodeOrStringProptype } from '@parity/shared/util/proptypes';

import Button from '../Button';
import Portal from '../Portal';
import { CancelIcon, CheckIcon } from '../Icons';

import styles from './confirmDialog.css';

const DEFAULT_NO = (
  <FormattedMessage
    id='ui.confirmDialog.no'
    defaultMessage='no'
  />
);
const DEFAULT_YES = (
  <FormattedMessage
    id='ui.confirmDialog.yes'
    defaultMessage='yes'
  />
);

export default function ConfirmDialog ({ busy, children, className, disabledConfirm, disabledDeny, iconConfirm, iconDeny, labelConfirm, labelDeny, onConfirm, onDeny, open, title, visible }) {
  if (!visible && !open) {
    return null;
  }

  return (
    <Portal
      buttons={ [
        <Button
          disabled={ disabledDeny }
          icon={ iconDeny || <CancelIcon /> }
          key='deny'
          label={ labelDeny || DEFAULT_NO }
          onClick={ onDeny }
        />,
        <Button
          disabled={ disabledConfirm }
          icon={ iconConfirm || <CheckIcon /> }
          key='confirm'
          label={ labelConfirm || DEFAULT_YES }
          onClick={ onConfirm }
        />
      ] }
      busy={ busy }
      className={ className }
      isSmallModal
      onClose={ onDeny }
      title={ title }
      open
    >
      <div className={ styles.body }>
        { children }
      </div>
    </Portal>
  );
}

<<<<<<< HEAD
ConfirmDialog.propTypes = {
  children: PropTypes.node.isRequired,
  className: PropTypes.string,
  disabledConfirm: PropTypes.bool,
  disabledDeny: PropTypes.bool,
  busy: PropTypes.bool,
  iconConfirm: PropTypes.node,
  iconDeny: PropTypes.node,
  labelConfirm: PropTypes.string,
  labelDeny: PropTypes.string,
  onConfirm: PropTypes.func.isRequired,
  onDeny: PropTypes.func.isRequired,
  open: PropTypes.bool,
  title: nodeOrStringProptype().isRequired,
  visible: PropTypes.bool
};
=======
    // TODO: visible is for compatibility with existing, open aligns with Portal.
    // (Cleanup once all uses of ConfirmDialog has been migrated)
    if (!visible && !open) {
      return null;
    }

    return (
      <Portal
        buttons={ [
          <Button
            disabled={ disabledDeny || busy }
            icon={ iconDeny || <CancelIcon /> }
            key='deny'
            label={ labelDeny || DEFAULT_NO }
            onClick={ onDeny }
          />,
          <Button
            disabled={ disabledConfirm || busy }
            icon={ iconConfirm || <CheckIcon /> }
            key='confirm'
            label={ labelConfirm || DEFAULT_YES }
            onClick={ onConfirm }
          />
        ] }
        busy={ busy }
        className={ className }
        isSmallModal
        onClose={ onDeny }
        title={ title }
        open
      >
        <div className={ styles.body }>
          { children }
        </div>
      </Portal>
    );
  }
}
>>>>>>> 04b641ff
<|MERGE_RESOLUTION|>--- conflicted
+++ resolved
@@ -47,14 +47,14 @@
     <Portal
       buttons={ [
         <Button
-          disabled={ disabledDeny }
+          disabled={ disabledDeny || busy }
           icon={ iconDeny || <CancelIcon /> }
           key='deny'
           label={ labelDeny || DEFAULT_NO }
           onClick={ onDeny }
         />,
         <Button
-          disabled={ disabledConfirm }
+          disabled={ disabledConfirm || busy }
           icon={ iconConfirm || <CheckIcon /> }
           key='confirm'
           label={ labelConfirm || DEFAULT_YES }
@@ -75,7 +75,6 @@
   );
 }
 
-<<<<<<< HEAD
 ConfirmDialog.propTypes = {
   children: PropTypes.node.isRequired,
   className: PropTypes.string,
@@ -91,44 +90,4 @@
   open: PropTypes.bool,
   title: nodeOrStringProptype().isRequired,
   visible: PropTypes.bool
-};
-=======
-    // TODO: visible is for compatibility with existing, open aligns with Portal.
-    // (Cleanup once all uses of ConfirmDialog has been migrated)
-    if (!visible && !open) {
-      return null;
-    }
-
-    return (
-      <Portal
-        buttons={ [
-          <Button
-            disabled={ disabledDeny || busy }
-            icon={ iconDeny || <CancelIcon /> }
-            key='deny'
-            label={ labelDeny || DEFAULT_NO }
-            onClick={ onDeny }
-          />,
-          <Button
-            disabled={ disabledConfirm || busy }
-            icon={ iconConfirm || <CheckIcon /> }
-            key='confirm'
-            label={ labelConfirm || DEFAULT_YES }
-            onClick={ onConfirm }
-          />
-        ] }
-        busy={ busy }
-        className={ className }
-        isSmallModal
-        onClose={ onDeny }
-        title={ title }
-        open
-      >
-        <div className={ styles.body }>
-          { children }
-        </div>
-      </Portal>
-    );
-  }
-}
->>>>>>> 04b641ff
+};