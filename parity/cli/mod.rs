--- conflicted
+++ resolved
@@ -300,11 +300,7 @@
 
 			ARG arg_chain: (String) = "foundation", or |c: &Config| c.parity.as_ref()?.chain.clone(),
 			"--chain=[CHAIN]",
-<<<<<<< HEAD
-			"Specify the blockchain type. CHAIN may be either a JSON chain specification file or ethereum, classic, poacore, tobalaba, expanse, musicoin, ellaism, easthub, social, mix, callisto, morden, ropsten, kovan, rinkeby, goerli, kotti, poasokol, testnet, or dev.",
-=======
 			"Specify the blockchain type. CHAIN may be either a JSON chain specification file or ethereum, classic, poacore, tobalaba, expanse, musicoin, ellaism, mix, callisto, morden, ropsten, kovan, rinkeby, goerli, kotti, poasokol, testnet, or dev.",
->>>>>>> 08f0573f
 
 			ARG arg_keys_path: (String) = "$BASE/keys", or |c: &Config| c.parity.as_ref()?.keys_path.clone(),
 			"--keys-path=[PATH]",
